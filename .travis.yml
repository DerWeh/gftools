--- conflicted
+++ resolved
@@ -4,11 +4,7 @@
 sudo: false
 cache: pip
 before_install:
-<<<<<<< HEAD
-  - pip install 'pytest>=3.6' hypothesis pytest-cov codecov pydocstyle pyflakes hypothesis_gufunc 'attrs>=19.2.0'
-=======
   - pip install 'pytest>=3.6' 'hypothesis==4.24.5' pytest-cov codecov pydocstyle pyflakes hypothesis_gufunc 'attrs>=19.2.0' pylint
->>>>>>> cc43bdea
   - pip install travis-sphinx numpydoc matplotlib sphinx_rtd_theme
 install:
   - pip install -r requirements.txt
